<<<<<<< HEAD
import type { ChatCompletionMessageParam } from 'openai/resources/chat/completions';
=======
import type { Attachment } from '$lib/types';
import { ChatOpenAI, OpenAIChat } from '@langchain/openai';
import type { ChatCompletionMessage, ChatCompletionMessageParam } from 'openai/resources/chat/completions';
>>>>>>> 2fb82a7e

export class OpenAIService {
  constructor(private apiKey: string) {}

  async createChatCompletion(
    model: string,
    messages: ChatCompletionMessageParam[],
    streamResponse: boolean,
    onStreamResponse: (chunk: string) => void,
    signal: AbortSignal
  ): Promise<string> {
    const timeoutDuration = 300000; // 5 minutes timeout
    const timeoutController = new AbortController();
    const timeoutId = setTimeout(() => timeoutController.abort('Request timed out'), timeoutDuration);

    // Combine timeout signal with the provided signal
    const combinedController = new AbortController();
    signal.addEventListener('abort', () => combinedController.abort());
    timeoutController.signal.addEventListener('abort', () => combinedController.abort());
    try {
      const response = await fetch("https://api.openai.com/v1/chat/completions", {
        method: "POST",
        headers: {
          "Content-Type": "application/json",
          Authorization: `Bearer ${this.apiKey}`,
        },
        body: JSON.stringify({
          model,
          messages,
          stream: streamResponse
        }),
        signal: combinedController.signal,
      });

      if (!response.ok) {
        throw new Error(`OpenAI API error: ${response.statusText} (${response.status})`);
      }

      if (!streamResponse) {
        const data = await response.json();
        const content = data.choices[0]?.message?.content || '';
        onStreamResponse(content);
        return content;
      }

      return this.handleStreamingResponse(response, onStreamResponse);
    } catch (error) {
      if (error.name === 'AbortError') {
        throw new Error('Request timed out or was aborted');
      }
      throw error;
    } finally {
      clearTimeout(timeoutId);
    }
  }

  async completion(model: string, messages: {role: string, content: string, attachments?: Attachment[]}[], signal: AbortSignal): Promise<ChatCompletionResponse> {
     let openai = new ChatOpenAI({
      model,
      apiKey: this.apiKey,
    });
    let formattedMessages = messages.map((message) => ({role: message.role, content: message.content}));
    console.log('Formatted messages:', formattedMessages);
    return openai.invoke(formattedMessages, {signal: signal}).then((response) => {
        return {
            message: {message: response.content?.toString(), role: 'assistant'},
            usage: {
                totalTokens: response.usage_metadata?.total_tokens,
                promptTokens: response.usage_metadata?.input_tokens,
                completionTokens: response.usage_metadata?.output_tokens
            }
        };
    });
  }

  private async handleStreamingResponse(
    response: Response, 
    onStreamResponse: (chunk: string) => void
  ): Promise<string> {
    const reader = response.body?.getReader();
    if (!reader) throw new Error('No response body reader available');
    
    let fullResponse = '';
    const decoder = new TextDecoder();

    try {
      while (true) {
        const { done, value } = await reader.read();
        if (done) break;

        const lines = decoder.decode(value).split('\n');
        const chunks = lines
          .map(line => line.replace(/^data: /, '').trim())
          .filter(line => line && line !== '[DONE]')
          .map(line => {
            try {
              return JSON.parse(line);
            } catch {
              return null;
            }
          })
          .filter(data => data?.choices?.[0]?.delta?.content)
          .map(data => data.choices[0].delta.content);

        for (const chunk of chunks) {
          fullResponse += chunk;
          onStreamResponse(chunk);
        }
      }
      return fullResponse;
    } finally {
      reader.releaseLock();
    }
  }

  async transcribeAudio(base64Audio: string, context: string): Promise<string> {
    // Convert base64 to blob
    const base64Data = base64Audio.split(',')[1];
    const binaryData = atob(base64Data);
    const bytes = new Uint8Array(binaryData.length);
    for (let i = 0; i < binaryData.length; i++) {
      bytes[i] = binaryData.charCodeAt(i);
    }
    const blob = new Blob([bytes], { type: 'audio/mp3' });

    // Create form data
    const formData = new FormData();
    formData.append('file', blob, 'audio.mp3');
    formData.append('model', 'whisper-1');
    formData.append('response_format', 'text');
    formData.append('prompt', context);
    const response = await fetch('https://api.openai.com/v1/audio/transcriptions', {
      method: 'POST',
      headers: {
        'Authorization': `Bearer ${this.apiKey}`,
      },
      body: formData,
    });

    if (!response.ok) {
      console.error('Failed to transcribe audio:', response.statusText);
      throw new Error(`OpenAI API error: ${response.statusText}`);
    }

    return response.text();
  }
}

export type ChatCompletionResponse = {
  message: {
      message: string;
      role: string;
  };
  usage: {
      totalTokens?: number;
      promptTokens?: number;
      completionTokens?: number;
  };
};<|MERGE_RESOLUTION|>--- conflicted
+++ resolved
@@ -1,10 +1,4 @@
-<<<<<<< HEAD
 import type { ChatCompletionMessageParam } from 'openai/resources/chat/completions';
-=======
-import type { Attachment } from '$lib/types';
-import { ChatOpenAI, OpenAIChat } from '@langchain/openai';
-import type { ChatCompletionMessage, ChatCompletionMessageParam } from 'openai/resources/chat/completions';
->>>>>>> 2fb82a7e
 
 export class OpenAIService {
   constructor(private apiKey: string) {}
